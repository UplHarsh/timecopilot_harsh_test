--- conflicted
+++ resolved
@@ -20,13 +20,6 @@
 ]
 
 [project]
-<<<<<<< HEAD
-=======
-name = "timecopilot"
-version = "0.0.13"
-requires-python = ">=3.10"
-description = "The GenAI Forecasting Agent · LLMs × Foundation Time Series Models"
->>>>>>> 957eaaef
 authors = [
   {email = "azul.garza.r@gmail.com", name = "Azul Garza"},
 ]
@@ -71,7 +64,7 @@
 name = "timecopilot"
 readme = "README.md"
 requires-python = ">=3.10"
-version = "0.0.12"
+version = "0.0.13"
 
 [project.scripts]
 timecopilot = "timecopilot._cli:main"
